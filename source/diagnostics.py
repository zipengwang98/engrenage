#diagnostics.py

# python modules
import numpy as np
import time

# homemade code
from myparams import *
from source.uservariables import *
from source.fourthorderderivatives import *
from source.tensoralgebra import *
from source.mymatter import *
from source.bssn_rhs import *

# function that returns the rhs for each of the field vars
# Assumes 3 ghost cells at either end of the vector of values

# klein gordon eqn
def get_diagnostics(solutions_over_time) :

    start = time.time()
    
    Ham = []
    num_times = int(np.size(solutions_over_time) / (NUM_VARS * N))
    
    # unpack the vectors at each time
    for i in range(num_times) :
        
        t_i = t[i]
        
        if(num_times == 1):
            solution = solutions_over_time
        else :
            solution = solutions_over_time[i]

        # Unpack variables
        u, v , phi, hrr, htt, hpp, K, arr, att, app, lambdar, shiftr, br, lapse = unpack_vars_vector(solution)
        
        ################################################################################################

        # get the various derivs that we need to evolve things in vector form
        # second derivatives
        d2udx2     = get_d2fdx2(u)
        d2phidx2   = get_d2fdx2(phi)
        d2hrrdx2   = get_d2fdx2(hrr)
        d2httdx2   = get_d2fdx2(htt)
        d2hppdx2   = get_d2fdx2(hpp)

        # first derivatives
        dudx       = get_dfdx(u)
        dvdx       = get_dfdx(v)
        dphidx     = get_dfdx(phi)
        dhrrdx     = get_dfdx(hrr)
        dhttdx     = get_dfdx(htt)
        dhppdx     = get_dfdx(hpp)
        darrdx     = get_dfdx(arr)
        dattdx     = get_dfdx(att)
        dappdx     = get_dfdx(app)
        dKdx       = get_dfdx(K)
        dlambdardx = get_dfdx(lambdar)
    
        #################################################################################################
    
        # make container for output values
        Ham_i   = np.zeros_like(u)
    
        #################################################################################################    
    
        # now iterate over the grid (vector) and calculate the diagnostic values
        for ix in range(num_ghosts, N-num_ghosts) :

            # where am I?
            r_here = r[ix]
        
            # Assign BSSN vars to local tensors
            h = np.zeros_like(rank_2_spatial_tensor)
            h[i_r][i_r] = hrr[ix]
            h[i_t][i_t] = htt[ix]
            h[i_p][i_p] = hpp[ix]
            em4phi = np.exp(-4.0*phi[ix])
        
            dhdr = np.zeros_like(rank_2_spatial_tensor)
            dhdr[i_r][i_r] = dhrrdx[ix]
            dhdr[i_t][i_t] = dhttdx[ix]
            dhdr[i_p][i_p] = dhppdx[ix]
        
            d2hdr2 = np.zeros_like(rank_2_spatial_tensor)
            d2hdr2[i_r][i_r] = d2hrrdx2[ix]
            d2hdr2[i_t][i_t] = d2httdx2[ix]
            d2hdr2[i_p][i_p] = d2hppdx2[ix]

            a = np.zeros_like(rank_2_spatial_tensor)
            a[i_r][i_r] = arr[ix]
            a[i_t][i_t] = att[ix]
            a[i_p][i_p] = app[ix]
        
            # Calculate some useful quantities
            ########################################################
        
            # \hat \Gamma^i_jk
            flat_chris = get_flat_spherical_chris(r_here)
        
            # rescaled \bar\gamma_ij
            r_gamma_LL = get_rescaled_metric(h)
            r_gamma_UU = get_rescaled_inverse_metric(h)
        
            # (unscaled) \bar\gamma_ij and \bar\gamma^ij
            bar_gamma_LL = get_metric(r_here, h)
            bar_gamma_UU = get_inverse_metric(r_here, h)
        
            # \bar A_ij, \bar A^ij and the trace A_i^i, then Asquared = \bar A_ij \bar A^ij
            bar_A_LL = get_A_LL(r_here, a)
            bar_A_UU = get_A_UU(a, r_gamma_UU)
<<<<<<< HEAD
            traceA   = get_trace_A(r_here, a, r_gamma_UU)
            Asquared = get_Asquared(r_here, a, r_gamma_UU)
            trace_A2 = get_trace(bar_A_LL, bar_A_UU)
=======
            traceA   = get_trace_A(a, r_gamma_UU)
            Asquared = get_Asquared(a, r_gamma_UU)
>>>>>>> 295cb7b6
        
            # The connections Delta^i, Delta^i_jk and Delta_ijk
            Delta_U, Delta_ULL, Delta_LLL  = get_connection(r_here, bar_gamma_UU, bar_gamma_LL, h, dhdr)
            bar_Rij = get_ricci_tensor(r_here, h, dhdr, d2hdr2, lambdar[ix], dlambdardx[ix], 
                                       Delta_U, Delta_ULL, Delta_LLL, bar_gamma_UU, bar_gamma_LL)
            bar_R   = get_trace(bar_Rij, bar_gamma_UU)
        
            # Matter sources
            matter_rho            = get_rho( u[ix], dudx[ix], v[ix], bar_gamma_UU, em4phi )
            matter_Si             = get_Si(  u[ix], dudx[ix], v[ix], bar_gamma_UU, em4phi )
            matter_S, matter_Sij  = get_Sij( u[ix], dudx[ix], v[ix], bar_gamma_UU, em4phi,
                                             bar_gamma_LL)

            # End of: Calculate some useful quantities, now start diagnostic
            #################################################################

            # Get the Ham constraint eqn (13) of Baumgarte https://arxiv.org/abs/1211.6632
            Ham_i[ix] = (  two_thirds * K[ix] * K[ix] - Asquared
                         + em4phi * ( bar_R
                                      - 8.0 * bar_gamma_UU[i_r][i_r] * (dphidx[ix] * dphidx[ix] 
                                                                        + d2phidx2[ix])
                                      # These terms come from \bar\Gamma^r d_r \phi from the \bar D^2 \phi term
                                      + 8.0 * bar_gamma_UU[i_t][i_t] * flat_chris[i_r][i_t][i_t] * dphidx[ix]
                                      + 8.0 * bar_gamma_UU[i_p][i_p] * flat_chris[i_r][i_p][i_p] * dphidx[ix]
                                      + 8.0 * Delta_U[i_r] * dphidx[ix])
                         - 2.0 * eight_pi_G * matter_rho )
            
            #print("bar_R is ", bar_R)

        # end of iteration over grid 
        ###################################   
        
        # Add the Ham value to the output
        Ham.append(Ham_i)
        
    # end of iteration over time  
    #########################################################################
    
    end = time.time()
    #print("time at t= ", t_i, " is, ", end-start)
    
    return Ham<|MERGE_RESOLUTION|>--- conflicted
+++ resolved
@@ -111,14 +111,8 @@
             # \bar A_ij, \bar A^ij and the trace A_i^i, then Asquared = \bar A_ij \bar A^ij
             bar_A_LL = get_A_LL(r_here, a)
             bar_A_UU = get_A_UU(a, r_gamma_UU)
-<<<<<<< HEAD
-            traceA   = get_trace_A(r_here, a, r_gamma_UU)
-            Asquared = get_Asquared(r_here, a, r_gamma_UU)
-            trace_A2 = get_trace(bar_A_LL, bar_A_UU)
-=======
             traceA   = get_trace_A(a, r_gamma_UU)
             Asquared = get_Asquared(a, r_gamma_UU)
->>>>>>> 295cb7b6
         
             # The connections Delta^i, Delta^i_jk and Delta_ijk
             Delta_U, Delta_ULL, Delta_LLL  = get_connection(r_here, bar_gamma_UU, bar_gamma_LL, h, dhdr)
